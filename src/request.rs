<<<<<<< HEAD
use hyper::header::ContentType;
use hyper::method::Method;
use hyper::status::StatusCode;
use hyper::Client;
use hyper::Url;
use rustc_serialize::{self, json};

use std::io::Read;

pub fn create_request<T: rustc_serialize::Decodable>(
    client: &Client,
    method: &str,
    request_url: Url,
    data: Option<&str>,
) -> Result<T, String> {
    let response = send_request(client, method, request_url, data);

    if let Ok(encoded) = response {
        let decoded: T = json::decode(&encoded[..]).unwrap();
        return Ok(decoded);
    }
    Err(response.unwrap_err())
}

pub fn send_request(
    client: &Client,
    method: &str,
    request_url: Url,
    data: Option<&str>,
) -> Result<String, String> {
    let request_method = match method {
        "POST" => Method::Post,
        _ => Method::Get,
    };

    let mut builder = client
        .request(request_method, request_url.clone())
        .header(ContentType::json());

    if let Some(body) = data {
        builder = builder.body(body);
    }

    match builder.send() {
        Ok(mut res) => {
            let mut body = String::new();
            res.read_to_string(&mut body).unwrap();

            match res.status {
                StatusCode::Ok => Ok(body),
                _ => Err(format!("Error: {}. {}", res.status, body)),
            }
        }
        Err(e) => {
            if let hyper::error::Error::Io(_e) = e {
                send_request(client, method, request_url, data)
            } else {
                Err(e.to_string())
            }
        }
    }
=======
use bytes::buf::BufExt;
use hyper::{Body, Client, StatusCode, Uri};
use hyper::body;
use hyper::client::connect::Connect;
use hyper::header::CONTENT_TYPE;
use std::io::Read;
use std::str::FromStr;

pub async fn send_request<C, T>(
  client: &mut Client<C>,
  method: &str,
  request_url: url::Url,
  data: Option<String>
) -> Result<T, String>
  where
    C: Connect + Clone + Send + Sync + 'static,
    T: serde::de::DeserializeOwned
{
  let request_uri: Uri = FromStr::from_str(request_url.as_str()).unwrap();
  let request_builder =
    hyper::Request::builder()
      .method(method)
      .uri(request_uri)
      .header(CONTENT_TYPE, "application/json");
  let request = match data {
    Some(body) => request_builder.body(Body::from(body)),
    None => request_builder.body(Body::empty()),
  }.unwrap();

  let response = client.request(request).await.unwrap();
  let status = response.status();
  let mut body_reader = body::aggregate(response).await.unwrap().reader();

  match status {
    StatusCode::OK => {
      let body = serde_json::from_reader(body_reader).unwrap();
      Ok(body)
    },
    _ =>  {
      let mut body = String::new();
      body_reader.read_to_string(&mut body).unwrap();
      Err(format!("Error: {}. {}", status, body))
    }
  }
>>>>>>> d7b9b931
}<|MERGE_RESOLUTION|>--- conflicted
+++ resolved
@@ -1,109 +1,45 @@
-<<<<<<< HEAD
-use hyper::header::ContentType;
-use hyper::method::Method;
-use hyper::status::StatusCode;
-use hyper::Client;
-use hyper::Url;
-use rustc_serialize::{self, json};
-
-use std::io::Read;
-
-pub fn create_request<T: rustc_serialize::Decodable>(
-    client: &Client,
-    method: &str,
-    request_url: Url,
-    data: Option<&str>,
-) -> Result<T, String> {
-    let response = send_request(client, method, request_url, data);
-
-    if let Ok(encoded) = response {
-        let decoded: T = json::decode(&encoded[..]).unwrap();
-        return Ok(decoded);
-    }
-    Err(response.unwrap_err())
-}
-
-pub fn send_request(
-    client: &Client,
-    method: &str,
-    request_url: Url,
-    data: Option<&str>,
-) -> Result<String, String> {
-    let request_method = match method {
-        "POST" => Method::Post,
-        _ => Method::Get,
-    };
-
-    let mut builder = client
-        .request(request_method, request_url.clone())
-        .header(ContentType::json());
-
-    if let Some(body) = data {
-        builder = builder.body(body);
-    }
-
-    match builder.send() {
-        Ok(mut res) => {
-            let mut body = String::new();
-            res.read_to_string(&mut body).unwrap();
-
-            match res.status {
-                StatusCode::Ok => Ok(body),
-                _ => Err(format!("Error: {}. {}", res.status, body)),
-            }
-        }
-        Err(e) => {
-            if let hyper::error::Error::Io(_e) = e {
-                send_request(client, method, request_url, data)
-            } else {
-                Err(e.to_string())
-            }
-        }
-    }
-=======
 use bytes::buf::BufExt;
-use hyper::{Body, Client, StatusCode, Uri};
 use hyper::body;
 use hyper::client::connect::Connect;
 use hyper::header::CONTENT_TYPE;
+use hyper::{Body, Client, StatusCode, Uri};
 use std::io::Read;
 use std::str::FromStr;
 
 pub async fn send_request<C, T>(
-  client: &mut Client<C>,
-  method: &str,
-  request_url: url::Url,
-  data: Option<String>
+    client: &Client<C>,
+    method: &str,
+    request_url: url::Url,
+    data: Option<String>,
 ) -> Result<T, String>
-  where
+where
     C: Connect + Clone + Send + Sync + 'static,
-    T: serde::de::DeserializeOwned
+    T: serde::de::DeserializeOwned,
 {
-  let request_uri: Uri = FromStr::from_str(request_url.as_str()).unwrap();
-  let request_builder =
-    hyper::Request::builder()
-      .method(method)
-      .uri(request_uri)
-      .header(CONTENT_TYPE, "application/json");
-  let request = match data {
-    Some(body) => request_builder.body(Body::from(body)),
-    None => request_builder.body(Body::empty()),
-  }.unwrap();
+    let request_uri: Uri = FromStr::from_str(request_url.as_str()).unwrap();
+    let request_builder = hyper::Request::builder()
+        .method(method)
+        .uri(request_uri)
+        .header(CONTENT_TYPE, "application/json");
+    let request = match data {
+        Some(body) => request_builder.body(Body::from(body)),
+        None => request_builder.body(Body::empty()),
+    }
+    .unwrap();
 
-  let response = client.request(request).await.unwrap();
-  let status = response.status();
-  let mut body_reader = body::aggregate(response).await.unwrap().reader();
+    let response = client.request(request).await.unwrap();
+    let status = response.status();
+    let mut body_reader = body::aggregate(response).await.unwrap().reader();
 
-  match status {
-    StatusCode::OK => {
-      let body = serde_json::from_reader(body_reader).unwrap();
-      Ok(body)
-    },
-    _ =>  {
-      let mut body = String::new();
-      body_reader.read_to_string(&mut body).unwrap();
-      Err(format!("Error: {}. {}", status, body))
+    match status {
+        StatusCode::OK => {
+            let body = serde_json::from_reader(body_reader).unwrap();
+            Ok(body)
+        }
+        _ => {
+            let mut body = String::new();
+            body_reader.read_to_string(&mut body).unwrap();
+            Err(format!("Error: {}. {}", status, body))
+        }
     }
-  }
->>>>>>> d7b9b931
 }